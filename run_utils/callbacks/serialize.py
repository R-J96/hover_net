--- conflicted
+++ resolved
@@ -8,14 +8,8 @@
 # must use 'Agg' to plot out onto image
 matplotlib.use('Agg')
 
-<<<<<<< HEAD
 ####
 def fig2data(fig, dpi=180):
-=======
-
-####
-def fig2data(fig):
->>>>>>> c9ae3ab2
     """
     Convert a Matplotlib figure to a 4D numpy array with RGBA channels and return it
     Args:
@@ -23,7 +17,6 @@
     
     Return: a numpy 3D array of RGBA values
     """
-<<<<<<< HEAD
     buf = io.BytesIO()
     fig.savefig(buf, format="png", dpi=dpi)
     buf.seek(0)
@@ -33,20 +26,6 @@
     img = cv2.cvtColor(img, cv2.COLOR_BGR2RGB)
     return img
 ####
-=======
-    # draw the renderer
-    fig.canvas.draw()
-
-    # Get the RGBA buffer from the figure
-    w, h = fig.canvas.get_width_height()
-    buf = np.fromstring(fig.canvas.tostring_argb(), dtype=np.uint8)
-    buf.shape = (w, h, 4)
-
-    # canvas.tostring_argb give pixmap in ARGB mode.
-    # Roll the ALPHA channel to have it in RGBA mode
-    buf = np.roll(buf, 3, axis=2)
-    return buf
->>>>>>> c9ae3ab2
 
 
 ####
